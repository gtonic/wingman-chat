{
<<<<<<< HEAD
    "artifacts": {
=======
    "voice": {
>>>>>>> 74642580
        "enabled": true
    },
    "repository": {
        "enabled": true
<<<<<<< HEAD
    },
    "vision": {
        "enabled": true
=======
>>>>>>> 74642580
    }
}<|MERGE_RESOLUTION|>--- conflicted
+++ resolved
@@ -1,18 +1,14 @@
 {
-<<<<<<< HEAD
     "artifacts": {
-=======
+        "enabled": true
+    },
     "voice": {
->>>>>>> 74642580
         "enabled": true
     },
     "repository": {
         "enabled": true
-<<<<<<< HEAD
     },
     "vision": {
         "enabled": true
-=======
->>>>>>> 74642580
     }
 }