import { useState, useEffect, useRef, useCallback } from "react";
import { MessageCircle, Languages, PanelLeftOpen, PanelRightOpen } from "lucide-react";
import { Button } from "@headlessui/react";
import { ChatPage } from "./pages/ChatPage";
import { TranslatePage } from "./pages/TranslatePage";
import { SidebarProvider } from "./contexts/SidebarProvider";
import { useSidebar } from "./hooks/useSidebar";
import { NavigationProvider } from "./contexts/NavigationProvider";
import { useNavigation } from "./hooks/useNavigation";
import { ThemeProvider } from "./contexts/ThemeProvider";
import { LayoutProvider } from "./contexts/LayoutProvider";
import { BackgroundProvider } from "./contexts/BackgroundProvider";
import { ChatProvider } from "./contexts/ChatProvider";
import { TranslateProvider } from "./contexts/TranslateProvider";
import { VoiceProvider } from "./contexts/VoiceProvider";
import { SettingsButton } from "./components/SettingsButton";
import { RepositoryProvider } from "./contexts/RepositoryProvider";
import { ArtifactsProvider } from "./contexts/ArtifactsProvider";
import { BridgeProvider } from "./contexts/BridgeProvider";
import { ProfileProvider } from "./contexts/ProfileProvider";
import { ScreenCaptureProvider } from "./contexts/ScreenCaptureProvider";
import { BridgeIndicator } from "./components/BridgeIndicator";

type Page = "chat" | "translate";

function AppContent() {
  const [currentPage, setCurrentPage] = useState<Page>("chat");
  const { showSidebar, setShowSidebar, toggleSidebar, sidebarContent } = useSidebar();
  const { leftActions, rightActions } = useNavigation();
  
  // Refs and state for animated slider
  const mobileRef = useRef<HTMLDivElement>(null);
  const tabletRef = useRef<HTMLDivElement>(null);
  const desktopRef = useRef<HTMLDivElement>(null);
  const [sliderStyles, setSliderStyles] = useState({
    mobile: { left: 0, width: 0 },
    tablet: { left: 0, width: 0 },
    desktop: { left: 0, width: 0 }
  });

  // Shared function to update slider positions
  const updateSlider = useCallback((containerRef: React.RefObject<HTMLDivElement | null>, key: 'mobile' | 'tablet' | 'desktop') => {
    if (containerRef.current) {
      const activeButton = containerRef.current.querySelector(`[data-page="${currentPage}"]`) as HTMLElement;
      if (activeButton) {
        const containerRect = containerRef.current.getBoundingClientRect();
        const buttonRect = activeButton.getBoundingClientRect();
        
        setSliderStyles(prev => ({
          ...prev,
          [key]: {
            left: buttonRect.left - containerRect.left,
            width: buttonRect.width
          }
        }));
      }
    }
  }, [currentPage]);

  // Update slider positions for all breakpoints
  useEffect(() => {
    // Initial update of all sliders
    setTimeout(() => {
      updateSlider(mobileRef, 'mobile');
      updateSlider(tabletRef, 'tablet');
      updateSlider(desktopRef, 'desktop');
    }, 0);
  }, [currentPage, updateSlider]);

  // Simple hash-based router
  useEffect(() => {
    const getPageFromHash = (hash: string): Page => {
      switch (hash) {
        case '#chat':
          return 'chat';
        case '#translate':
          return 'translate';
        default:
          return 'chat';
      }
    };

    const handleHashChange = () => {
      const page = getPageFromHash(window.location.hash);
      setCurrentPage(page);
    };

    // Set initial page from hash or set default hash if none exists
    if (!window.location.hash) {
      window.location.hash = '#chat';
    } else {
      handleHashChange();
    }

    // Listen for hash changes
    window.addEventListener('hashchange', handleHashChange);
    return () => window.removeEventListener('hashchange', handleHashChange);
  }, []);

  // Auto-close sidebar on mobile screens and update sliders on resize
  useEffect(() => {
    const handleResize = () => {
      // Auto-close sidebar on mobile
      if (window.innerWidth < 768) {
        setShowSidebar(false);
      }
      
      // Update slider positions after a short delay
      setTimeout(() => {
        updateSlider(mobileRef, 'mobile');
        updateSlider(tabletRef, 'tablet');
        updateSlider(desktopRef, 'desktop');
      }, 100);
    };

    handleResize();

    window.addEventListener('resize', handleResize);
    return () => window.removeEventListener('resize', handleResize);
  }, [setShowSidebar, currentPage, updateSlider]);

  // Prevent default file-drop behavior on the rest of the page (avoid navigation)
  useEffect(() => {
    const preventDrop = (e: DragEvent) => {
      e.preventDefault();
      e.stopPropagation();
    };

    window.addEventListener('dragover', preventDrop);
    window.addEventListener('drop', preventDrop);
    return () => {
      window.removeEventListener('dragover', preventDrop);
      window.removeEventListener('drop', preventDrop);
    };
  }, []);

  const pages: { key: Page; label: string; icon: React.ReactNode }[] = [
    { key: "chat", label: "Chat", icon: <MessageCircle size={20} /> },
    { key: "translate", label: "Translate", icon: <Languages size={20} /> },
  ];

  return (
    <div className="h-dvh w-dvw flex overflow-hidden relative">
      {/* Fixed hamburger button for mobile - only visible when sidebar is closed */}
      {sidebarContent && !showSidebar && (
        <div className="fixed top-0 left-0 z-40 md:hidden p-3">
          <Button
            className="p-2 text-neutral-600 dark:text-neutral-400 hover:text-neutral-800 dark:hover:text-neutral-200 rounded transition-all duration-150 ease-out"
            onClick={() => {
              setShowSidebar(true);
            }}
            aria-label="Open sidebar"
          >
            <PanelLeftOpen size={20} />
          </Button>
        </div>
      )}

      {/* Backdrop overlay for sidebar */}
      {sidebarContent && showSidebar && (
        <div
          className={`fixed inset-0 bg-black/5 z-40 transition-opacity duration-300 opacity-100`}
          onClick={() => setShowSidebar(false)}
        />
      )}

      {/* Generic sidebar that slides over content with glass effect */}
      {sidebarContent && (
        <aside
          className={`
            h-full bg-white/20 dark:bg-black/15 backdrop-blur-lg shadow-2xl
            fixed left-0 top-0 z-50 w-80
            transform transition-transform duration-500 ease-in-out
            ${showSidebar ? 'translate-x-0' : '-translate-x-full'}
          `}
        >
          {sidebarContent}
        </aside>
      )}

      {/* Main app content */}
      <div className="flex-1 flex flex-col overflow-hidden relative z-10">
        {/* Fixed navigation bar with glass effect */}
        <nav className="fixed top-0 left-0 right-0 z-30 px-3 py-2 bg-neutral-50/60 dark:bg-neutral-950/80 backdrop-blur-sm border-b border-neutral-200 dark:border-neutral-900 nav-header">
          <div className="flex items-center justify-between">
            {/* Left section */}
            <div className="flex items-center gap-1 flex-1">
              {/* Fixed space for sidebar button - always reserve the space */}
              <div className="w-12 flex justify-start">
                {sidebarContent && (
                  <Button
                    className={`p-2 text-neutral-600 dark:text-neutral-400 hover:text-neutral-800 dark:hover:text-neutral-200 rounded transition-all duration-150 ease-out hidden md:flex ${showSidebar ? 'sidebar-open' : ''}`}
                    onClick={toggleSidebar}
                    aria-label={showSidebar ? 'Close sidebar' : 'Open sidebar'}
                  >
                    {showSidebar ? <PanelRightOpen size={20} /> : <PanelLeftOpen size={20} />}
                  </Button>
                )}
              </div>
              
              {/* Modern pill navigation - positioned left on mobile, center on sm+ */}
              <div className="flex items-center sm:hidden">
                <div 
                  ref={mobileRef}
                  className="relative flex items-center bg-neutral-200/30 dark:bg-neutral-800/40 backdrop-blur-sm rounded-full p-1 shadow-sm border border-neutral-300/20 dark:border-neutral-700/20"
                >
                  {/* Animated slider background */}
                  <div
                    className="absolute bg-white dark:bg-neutral-950 rounded-full shadow-sm transition-all duration-300 ease-out"
                    style={{
                      left: `${sliderStyles.mobile.left}px`,
                      width: `${sliderStyles.mobile.width}px`,
                      height: 'calc(100% - 8px)',
                      top: '4px',
                    }}
                  />
                  
                  {pages.map(({ key, label, icon }) => (
                    <Button
                      key={key}
                      data-page={key}
                      onClick={() => {
                        setCurrentPage(key);
                        window.location.hash = `#${key}`;
                      }}
                      className={`
                        relative z-10 px-3 py-1.5 rounded-full font-medium transition-all duration-200 ease-out
                        flex items-center gap-2 text-sm
                        ${currentPage === key
                          ? "text-neutral-900 dark:text-neutral-100"
                          : "text-neutral-600 dark:text-neutral-400 hover:text-neutral-800 dark:hover:text-neutral-200"
                        }
                      `}
                    >
                      {icon}
                      <span className="hidden sm:inline">{label}</span>
                    </Button>
                  ))}
                </div>
              </div>
              
              {leftActions}
            </div>
            
            {/* Center section - Modern pill navigation for sm+ breakpoints */}
            <div className="hidden sm:flex md:hidden items-center justify-center absolute left-1/2 transform -translate-x-1/2">
              <div 
                ref={tabletRef}
                className="relative flex items-center bg-neutral-200/30 dark:bg-neutral-800/40 backdrop-blur-sm rounded-full p-1 shadow-sm border border-neutral-300/20 dark:border-neutral-700/20"
              >
                {/* Animated slider background */}
                <div
                  className="absolute bg-white dark:bg-neutral-950 rounded-full shadow-sm transition-all duration-300 ease-out"
                  style={{
                    left: `${sliderStyles.tablet.left}px`,
                    width: `${sliderStyles.tablet.width}px`,
                    height: 'calc(100% - 8px)',
                    top: '4px',
                  }}
                />
                
                {pages.map(({ key, label, icon }) => (
                  <Button
                    key={key}
                    data-page={key}
                    onClick={() => {
                      setCurrentPage(key);
                      window.location.hash = `#${key}`;
                    }}
                    className={`
                      relative z-10 px-3 py-1.5 rounded-full font-medium transition-all duration-200 ease-out
                      flex items-center gap-2 text-sm
                      ${currentPage === key
                        ? "text-neutral-900 dark:text-neutral-100"
                        : "text-neutral-600 dark:text-neutral-400 hover:text-neutral-800 dark:hover:text-neutral-200"
                      }
                    `}
                  >
                    {icon}
                    <span className="hidden sm:inline">{label}</span>
                  </Button>
                ))}
              </div>
            </div>
            
            {/* Center section - Modern pill navigation for desktop */}
            <div className="hidden md:flex items-center justify-center">
              <div 
                ref={desktopRef}
                className="relative flex items-center bg-neutral-200/30 dark:bg-neutral-800/40 backdrop-blur-sm rounded-full p-1 shadow-sm border border-neutral-300/20 dark:border-neutral-700/20"
              >
                {/* Animated slider background */}
                <div
                  className="absolute bg-white dark:bg-neutral-950 rounded-full shadow-sm transition-all duration-300 ease-out"
                  style={{
                    left: `${sliderStyles.desktop.left}px`,
                    width: `${sliderStyles.desktop.width}px`,
                    height: 'calc(100% - 8px)',
                    top: '4px',
                  }}
                />
                
                {pages.map(({ key, label, icon }) => (
                  <Button
                    key={key}
                    data-page={key}
                    onClick={() => {
                      setCurrentPage(key);
                      window.location.hash = `#${key}`;
                    }}
                    className={`
                      relative z-10 px-3 py-1.5 rounded-full font-medium transition-all duration-200 ease-out
                      flex items-center gap-2 text-sm
                      ${currentPage === key
                        ? "text-neutral-900 dark:text-neutral-100"
                        : "text-neutral-600 dark:text-neutral-400 hover:text-neutral-800 dark:hover:text-neutral-200"
                      }
                    `}
                  >
                    {icon}
                    <span className="hidden sm:inline">{label}</span>
                  </Button>
                ))}
              </div>
            </div>
            
            {/* Right section */}
            <div className="flex items-center gap-2 justify-end flex-1">
              <SettingsButton />
              <BridgeIndicator />
              {rightActions}
            </div>
          </div>
        </nav>
        
        {/* Content area - no padding so it can scroll under the nav */}
        <div className="flex-1 overflow-hidden flex">
          {/* Main content */}
          <div className="flex-1 overflow-hidden">
            {currentPage === "chat" && <ChatPage />}
            {currentPage === "translate" && <TranslatePage />}
          </div>
        </div>
      </div>
    </div>
  );
}

// Compose providers to avoid deep nesting
const providers = [
  ThemeProvider,
  LayoutProvider,
  BackgroundProvider,
  ProfileProvider,
  SidebarProvider,
  NavigationProvider,
  BridgeProvider,
  RepositoryProvider,
  ScreenCaptureProvider,
  ChatProvider,
  VoiceProvider,
  TranslateProvider,
];

function App() {
<<<<<<< HEAD
  return (
    <ThemeProvider>
      <LayoutProvider>
        <BackgroundProvider>
          <ProfileProvider>
            <SidebarProvider>
              <NavigationProvider>
                <BridgeProvider>
                  <RepositoryProvider>
                    <ArtifactsProvider>
                      <ChatProvider>
                        <VoiceProvider>
                          <TranslateProvider>
                            <AppContent />
                          </TranslateProvider>
                        </VoiceProvider>
                      </ChatProvider>
                    </ArtifactsProvider>
                  </RepositoryProvider>
                </BridgeProvider>
              </NavigationProvider>
            </SidebarProvider>
          </ProfileProvider>
        </BackgroundProvider>
      </LayoutProvider>
    </ThemeProvider>
=======
  return providers.reduceRight(
    (acc, Provider) => <Provider>{acc}</Provider>,
    <AppContent />
>>>>>>> 5b9deb23
  );
}

export default App;<|MERGE_RESOLUTION|>--- conflicted
+++ resolved
@@ -357,44 +357,16 @@
   BridgeProvider,
   RepositoryProvider,
   ScreenCaptureProvider,
+  ArtifactsProvider,
   ChatProvider,
   VoiceProvider,
   TranslateProvider,
 ];
 
 function App() {
-<<<<<<< HEAD
-  return (
-    <ThemeProvider>
-      <LayoutProvider>
-        <BackgroundProvider>
-          <ProfileProvider>
-            <SidebarProvider>
-              <NavigationProvider>
-                <BridgeProvider>
-                  <RepositoryProvider>
-                    <ArtifactsProvider>
-                      <ChatProvider>
-                        <VoiceProvider>
-                          <TranslateProvider>
-                            <AppContent />
-                          </TranslateProvider>
-                        </VoiceProvider>
-                      </ChatProvider>
-                    </ArtifactsProvider>
-                  </RepositoryProvider>
-                </BridgeProvider>
-              </NavigationProvider>
-            </SidebarProvider>
-          </ProfileProvider>
-        </BackgroundProvider>
-      </LayoutProvider>
-    </ThemeProvider>
-=======
   return providers.reduceRight(
     (acc, Provider) => <Provider>{acc}</Provider>,
     <AppContent />
->>>>>>> 5b9deb23
   );
 }
 
