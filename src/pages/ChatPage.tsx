--- conflicted
+++ resolved
@@ -1,96 +1,25 @@
-<<<<<<< HEAD
-import { useEffect, useMemo, useState, useRef, useCallback } from "react";
-import { Plus as PlusIcon, Maximize2, Minimize2 } from "lucide-react";
-=======
 import { useEffect, useMemo, useRef, useState } from "react";
 import { Plus as PlusIcon } from "lucide-react";
->>>>>>> 3f8caaab
 import { Button } from "@headlessui/react";
 import { useAutoScroll } from "../hooks/useAutoScroll";
 import { useSidebar } from "../contexts/SidebarContext";
 import { useNavigation } from "../contexts/NavigationContext";
 import { useLayout } from "../hooks/useLayout";
 import { useChat } from "../hooks/useChat";
-import { useVoiceWebRTC as useVoice } from "../hooks/useVoiceWebRTC";
 import { ChatInput } from "../components/ChatInput";
 import { ChatMessage } from "../components/ChatMessage";
 import { ChatSidebar } from "../components/ChatSidebar";
-import { VoiceButton } from "../components/VoiceButton";
-import { Role } from "../models/chat";
 
 export function ChatPage() {
   const {
     chat,
     messages,
     createChat,
-<<<<<<< HEAD
-    addMessage
-  } = useChat();
-
-  const [isVoiceActive, setIsVoiceActive] = useState(false);
-  const { isResponsive, toggleResponsiveness } = useResponsiveness();
-
-  const stopVoiceRef = useRef<(() => void) | null>(null);
-
-  // Voice input functionality
-  const { start: startVoice, stop: stopVoice } = useVoice(
-    // onUser callback - create user message
-    (transcript) => {
-      console.log('User transcript received:', transcript);
-      if (transcript.trim()) {
-        const message = {
-          role: Role.User,
-          content: transcript.trim(),
-        };
-
-        addMessage(message);
-      }
-    },
-    // onAssistant callback - create assistant message
-    (transcript) => {
-      console.log('Assistant transcript received:', transcript);
-      if (transcript.trim()) {
-        const message = {
-          role: Role.Assistant,
-          content: transcript.trim(),
-        };
-
-        addMessage(message);
-      }
-    }
-  );
-
-  // Update the ref when stopVoice changes
-  useEffect(() => {
-    stopVoiceRef.current = stopVoice;
-  }, [stopVoice]);
-
-  const handleVoiceToggle = useCallback(async () => {
-    try {
-      if (isVoiceActive) {
-        // Stop voice session
-        setIsVoiceActive(false);
-        await stopVoice();
-      } else {
-        // Start voice session
-        setIsVoiceActive(true);
-        await startVoice();
-      }
-    } catch (error) {
-      console.error('Voice toggle error:', error);
-      setIsVoiceActive(false);
-      const errorMessage = error instanceof Error ? error.message : String(error);
-      alert(`Voice chat error: ${errorMessage}`);
-    }
-  }, [isVoiceActive, stopVoice, startVoice]);
-
-=======
     chats
   } = useChat();
   
   const { layoutMode } = useLayout();
   
->>>>>>> 3f8caaab
   // Sidebar integration (now only controls visibility)
   const { setSidebarContent } = useSidebar();
   const { setRightActions } = useNavigation();
@@ -135,36 +64,6 @@
     return () => setSidebarContent(null);
   }, [sidebarContent, setSidebarContent]);
 
-<<<<<<< HEAD
-  // Cleanup voice session on unmount
-  useEffect(() => {
-    return () => {
-      if (isVoiceActive && stopVoiceRef.current) {
-        stopVoiceRef.current();
-      }
-    };
-  }, [isVoiceActive]);
-
-  return (
-    <div className="h-full w-full flex flex-col overflow-hidden relative">
-      {/* Toggle buttons - positioned at page level */}
-      <div className="hidden md:block absolute top-4 right-4 z-20">
-        <div className="flex items-center gap-2">
-          <VoiceButton
-            isActive={isVoiceActive}
-            onToggle={handleVoiceToggle}
-          />
-          <Button
-            onClick={toggleResponsiveness}
-            className="menu-button !p-1.5"
-            title={isResponsive ? "Switch to fixed width (900px)" : "Switch to responsive mode (80%/80%)"}
-          >
-            {isResponsive ? <Minimize2 size={14} /> : <Maximize2 size={14} />}
-          </Button>
-        </div>
-      </div>
-      <main className="flex-1 flex flex-col overflow-hidden">
-=======
   // Force scroll to bottom only for new user messages, not streaming updates
   const prevMessagesLengthRef = useRef(messages.length);
   useEffect(() => {
@@ -195,7 +94,6 @@
   return (
     <div className="h-full w-full flex flex-col overflow-hidden relative">
       <main className="flex-1 flex flex-col overflow-hidden relative">
->>>>>>> 3f8caaab
         {messages.length === 0 ? (
           <div className="flex-1 flex items-center justify-center pt-16 relative">
             <div className="flex flex-col items-center text-center relative z-10 w-full max-w-4xl px-4 mb-32">
@@ -215,20 +113,15 @@
             ref={containerRef}
             onScroll={handleScroll}
           >
-<<<<<<< HEAD
-            <div className={`px-2 pt-4 ${isResponsive
-                ? 'max-w-full md:max-w-[80vw] mx-auto'
-=======
             <div className={`px-2 pt-20 pb-28 ${
               layoutMode === 'wide'
                 ? 'max-w-full md:max-w-[80vw] mx-auto' 
->>>>>>> 3f8caaab
                 : 'max-content-width'
-              }`}>
+            }`}>
               {messages.map((message, idx) => (
                 <ChatMessage key={idx} message={message} />
               ))}
-
+              
               {/* sentinel for scrollIntoView */}
               <div ref={bottomRef} />
             </div>
@@ -236,24 +129,6 @@
         )}
       </main>
 
-<<<<<<< HEAD
-      <footer className="bg-neutral-50 dark:bg-neutral-950 md:pb-4 pb-safe-bottom px-3 pl-safe-left pr-safe-right">
-        {!isVoiceActive && (
-          <div className={isResponsive ? 'max-w-full md:max-w-[80vw] mx-auto' : 'max-content-width'}>
-            <ChatInput />
-          </div>
-        )}
-        {isVoiceActive && (
-          <div className={`${isResponsive ? 'max-w-full md:max-w-[80vw] mx-auto' : 'max-content-width'} py-4`}>
-            <div className="flex items-center justify-center text-neutral-600 dark:text-neutral-400">
-              <div className="flex items-center gap-2">
-                <div className="w-3 h-3 bg-red-500 rounded-full animate-pulse"></div>
-                <span>Voice chat active - Speak to continue conversation</span>
-              </div>
-            </div>
-          </div>
-        )}
-=======
       <footer className={`absolute left-0 right-0 bg-transparent md:pb-4 pb-safe-bottom px-3 pl-safe-left pr-safe-right pointer-events-none transition-all duration-600 ease-out z-20 ${
         messages.length === 0 ? 'bottom-1/3 transform translate-y-1/2' : 'bottom-0'
       } ${isAnimating ? 'transition-all duration-600 ease-out' : ''}`}>
@@ -262,7 +137,6 @@
         } ${messages.length === 0 ? 'max-w-4xl' : ''}`}>
           <ChatInput />
         </div>
->>>>>>> 3f8caaab
       </footer>
     </div>
   );
