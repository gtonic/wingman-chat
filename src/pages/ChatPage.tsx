--- conflicted
+++ resolved
@@ -241,11 +241,7 @@
         />
       </aside>
 
-<<<<<<< HEAD
-      <main className="flex-1 flex flex-col overflow-hidden pb-24">
-=======
       <main className="flex-1 flex flex-col overflow-hidden" style={{ paddingBottom: `calc(6rem + env(safe-area-inset-bottom))` }}>
->>>>>>> f8a5d687
         {showSidebar && (
           <div
             className="fixed inset-0 z-50 bg-black/10 dark:bg-black/50 backdrop-blur-xs"
@@ -271,11 +267,7 @@
         </div>
       </main>
 
-<<<<<<< HEAD
-      <footer className="fixed bottom-0 left-0 right-0 z-20 bg-neutral-50 dark:bg-neutral-950 border-t border-neutral-300 dark:border-neutral-700 p-4">
-=======
       <footer className="fixed bottom-0 left-0 right-0 z-20 bg-neutral-50 dark:bg-neutral-950 border-t border-neutral-300 dark:border-neutral-700 p-4 pb-safe-bottom pl-safe-left pr-safe-right">
->>>>>>> f8a5d687
         <ChatInput onSend={sendMessage} />
       </footer>
     </div>
