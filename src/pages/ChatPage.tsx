import { useEffect, useMemo, useRef, useState, useCallback } from "react";
import { Plus as PlusIcon, Mic, MicOff, Package, PackageOpen, AlertTriangle, Info, Briefcase } from "lucide-react";
import { Button, Dialog, DialogPanel, DialogTitle } from "@headlessui/react";
import { getConfig } from "../config";
import { useAutoScroll } from "../hooks/useAutoScroll";
import { useSidebar } from "../hooks/useSidebar";
import { useNavigation } from "../hooks/useNavigation";
import { useLayout } from "../hooks/useLayout";
import { useChat } from "../hooks/useChat";
import { useVoice } from "../hooks/useVoice";
import { useBackground } from "../hooks/useBackground";
import { useArtifacts } from "../hooks/useArtifacts";
import { ChatInput } from "../components/ChatInput";
import { ChatMessage } from "../components/ChatMessage";
import { ChatSidebar } from "../components/ChatSidebar";
import { VoiceWaves } from "../components/VoiceWaves";
import { BackgroundImage } from "../components/BackgroundImage";
import { useRepositories } from "../hooks/useRepositories";
import { RepositoryDrawer } from "../components/RepositoryDrawer";
import { ArtifactsDrawer } from "../components/ArtifactsDrawer";

export function ChatPage() {
  const {
    chat,
    messages,
    createChat,
    chats
  } = useChat();
  
  const { layoutMode } = useLayout();
  const { isAvailable: voiceAvailable, isListening: isVoiceMode, startVoice, stopVoice } = useVoice();
  const { isAvailable: repositoryAvailable, toggleRepositoryDrawer, showRepositoryDrawer, setShowRepositoryDrawer, setCurrentRepository } = useRepositories();
  const { showArtifactsDrawer, toggleArtifactsDrawer, setShowArtifactsDrawer } = useArtifacts();
  
  // Only need backgroundImage to check if background should be shown
  const { backgroundImage } = useBackground();
  
  // Voice mode preview dialog state
  const [showVoicePreviewDialog, setShowVoicePreviewDialog] = useState(false);
  
  // Drawer state - shared for both repository and artifacts (mutually exclusive)
  const [isDrawerAnimating, setIsDrawerAnimating] = useState(false);
  const [shouldRenderDrawer, setShouldRenderDrawer] = useState(false);
  
  // Determine what drawer content to show
  const showingRepositoryDrawer = showRepositoryDrawer && !showArtifactsDrawer;
  const showingArtifactsDrawer = showArtifactsDrawer && !showRepositoryDrawer;
  const anyDrawerOpen = showingRepositoryDrawer || showingArtifactsDrawer;
  
  // Toggle voice mode handler
  const toggleVoiceMode = useCallback(async () => {
    if (isVoiceMode) {
      stopVoice();
    } else {
      setShowVoicePreviewDialog(true);
    }
  }, [isVoiceMode, stopVoice]);

  // Close repository when starting voice mode
  const startVoiceMode = useCallback(() => {
    setShowRepositoryDrawer(false);
    setShowArtifactsDrawer(false);
    setCurrentRepository(null);
    startVoice();
    setShowVoicePreviewDialog(false);
  }, [startVoice, setShowRepositoryDrawer, setShowArtifactsDrawer, setCurrentRepository]);

  // Custom toggle functions to make drawers mutually exclusive
  const handleToggleRepository = useCallback(() => {
    if (showArtifactsDrawer) {
      setShowArtifactsDrawer(false);
    }
    toggleRepositoryDrawer();
  }, [showArtifactsDrawer, setShowArtifactsDrawer, toggleRepositoryDrawer]);

  const handleToggleArtifacts = useCallback(() => {
    if (showRepositoryDrawer) {
      setShowRepositoryDrawer(false);
    }
    toggleArtifactsDrawer();
  }, [showRepositoryDrawer, setShowRepositoryDrawer, toggleArtifactsDrawer]);  // Sidebar integration (now only controls visibility)
  const { setSidebarContent } = useSidebar();
  const { setRightActions } = useNavigation();

  const { containerRef, bottomRef, handleScroll, enableAutoScroll } = useAutoScroll({
    dependencies: [chat, messages],
  });

  // Set up navigation actions (only once on mount)
  useEffect(() => {
    setRightActions(
      <div className="flex items-center gap-2">
        {repositoryAvailable && (
          <Button
            className="p-2 rounded transition-all duration-150 ease-out text-neutral-600 dark:text-neutral-400 hover:text-neutral-800 dark:hover:text-neutral-200"
            onClick={handleToggleRepository}
            title={showRepositoryDrawer ? 'Close repositories' : 'Open repositories'}
          >
            {showRepositoryDrawer ? <PackageOpen size={20} /> : <Package size={20} />}
          </Button>
        )}
        <Button
          className="p-2 rounded transition-all duration-150 ease-out text-neutral-600 dark:text-neutral-400 hover:text-neutral-800 dark:hover:text-neutral-200"
          onClick={handleToggleArtifacts}
          title={showArtifactsDrawer ? 'Close artifacts' : 'Open artifacts'}
        >
          {showArtifactsDrawer ? <Briefcase size={20} /> : <Briefcase size={20} />}
        </Button>
        {voiceAvailable && (
          <Button
            className={`p-2 rounded transition-all duration-150 ease-out ${
              isVoiceMode 
                ? 'text-red-600 dark:text-red-400 hover:text-neutral-800 dark:hover:text-neutral-200' 
                : 'text-neutral-600 dark:text-neutral-400 hover:text-neutral-800 dark:hover:text-neutral-200'
            }`}
            onClick={toggleVoiceMode}
            title={isVoiceMode ? 'Stop voice mode' : 'Start voice mode'}
          >
            {isVoiceMode ? <MicOff size={20} /> : <Mic size={20} />}
          </Button>
        )}
        <Button
          className="p-2 text-neutral-600 dark:text-neutral-400 hover:text-neutral-800 dark:hover:text-neutral-200 rounded transition-all duration-150 ease-out"
          onClick={createChat}
        >
          <PlusIcon size={20} />
        </Button>
      </div>
    );

    // Cleanup when component unmounts
    return () => {
      setRightActions(null);
    };
  }, [setRightActions, createChat, isVoiceMode, toggleVoiceMode, voiceAvailable, repositoryAvailable, showRepositoryDrawer, showArtifactsDrawer, handleToggleRepository, handleToggleArtifacts]);

  // Handle drawer animation (shared for both repository and artifacts)
  useEffect(() => {
    if (anyDrawerOpen) {
      setShouldRenderDrawer(true);
      // Small delay to ensure the element is in the DOM before animating
      setTimeout(() => {
        setIsDrawerAnimating(true);
      }, 10);
    } else {
      setIsDrawerAnimating(false);
      // Remove from DOM after animation completes
      const timer = setTimeout(() => {
        setShouldRenderDrawer(false);
      }, 300); // Match the transition duration
      return () => clearTimeout(timer);
    }
  }, [anyDrawerOpen]);

  // Create sidebar content with useMemo to avoid infinite re-renders
  const sidebarContent = useMemo(() => {
    // Only show sidebar if there are chats
    if (chats.length === 0) {
      return null;
    }
    return <ChatSidebar />;
  }, [chats.length]);

  // Set up sidebar content when it changes
  useEffect(() => {
    setSidebarContent(sidebarContent);
    return () => setSidebarContent(null);
  }, [sidebarContent, setSidebarContent]);

  // Force scroll to bottom only for new user messages, not streaming updates
  const prevMessagesLengthRef = useRef(messages.length);
  useEffect(() => {
    // Only force scroll if a completely new message was added (not just updated)
    if (messages.length > prevMessagesLengthRef.current) {
      // This indicates a new message was added (user or assistant), not just streaming content
      enableAutoScroll();
    }
    prevMessagesLengthRef.current = messages.length;
  }, [messages.length, enableAutoScroll]);

  return (
    <div className="h-full w-full flex overflow-hidden relative">
      {messages.length === 0 && <BackgroundImage />}
      
      {/* Main content area */}
      <div className={`flex-1 flex flex-col overflow-hidden relative transition-all duration-300 ${
        showingRepositoryDrawer || showingArtifactsDrawer ? 'md:mr-80 md:pr-3' : ''
      }`}>
        <main className="flex-1 flex flex-col overflow-hidden relative">
          {messages.length === 0 ? (
            <div className="flex-1 flex items-center justify-center pt-16 relative">
              <div className="flex flex-col items-center text-center relative z-10 w-full max-w-4xl px-4 mb-32">
                {/* Logo - only show if no background image is available */}
                {!backgroundImage && (
                  <div className="mb-8">
                    <img 
                      src="/logo.svg" 
                      alt="Wingman Chat" 
                      className="h-24 w-24 opacity-70 dark:hidden"
                    />
                    <img 
                      src="/logo_dark.svg" 
                      alt="Wingman Chat" 
                      className="h-24 w-24 opacity-70 hidden dark:block"
                    />
                  </div>
                )}
              </div>
            </div>
          ) : (
            <div
              className={`flex-1 overflow-auto ios-scroll sidebar-scroll transition-opacity duration-300 ${
                isVoiceMode ? 'opacity-90' : 'opacity-100'
              }`}
              ref={containerRef}
              onScroll={handleScroll}
            >
              <div className={`px-3 pt-20 pb-28 ${
                layoutMode === 'wide'
                  ? 'max-w-full md:max-w-[80vw] mx-auto' 
                  : 'max-content-width'
              }`}>
                {(() => {
                  try {
                    const config = getConfig();
                    const disclaimer = config.disclaimer;
                    if (disclaimer && disclaimer.trim()) {
                      return (
                        <div className="mb-6 mx-auto max-w-2xl">
                          <div className="flex items-start justify-center gap-2 px-4 py-3">
                            <Info size={16} className="text-neutral-500 dark:text-neutral-400 flex-shrink-0 mt-0.5" />
                            <p className="text-xs text-neutral-600 dark:text-neutral-400 text-left">
                              {disclaimer}
                            </p>
                          </div>
                        </div>
                      );
                    }
                    return null;
                  } catch {
                    return null;
                  }
                })()}
                
                {messages.map((message, idx) => (
                  <ChatMessage key={idx} message={message} isLast={idx === messages.length - 1} />
                ))}
                
                {/* sentinel for scrollIntoView */}
                <div ref={bottomRef} />
              </div>
            </div>
          )}
        </main>

        {/* Chat Input - hidden during voice mode */}
        {!isVoiceMode && (
<<<<<<< HEAD
          <footer className={`fixed bottom-0 left-0 right-0 md:px-3 md:pb-4 pointer-events-none z-20 transition-all duration-300 ease-out ${
            messages.length === 0 ? 'md:bottom-1/3 md:transform md:translate-y-1/2' : ''
          } ${
            showingRepositoryDrawer || showingArtifactsDrawer ? 'md:mr-80 md:pr-3' : ''
=======
          <footer className={`fixed bottom-0 left-0 md:px-3 md:pb-4 pointer-events-none z-20 transition-all duration-300 ease-out ${
            messages.length === 0 ? 'md:bottom-1/3 md:transform md:translate-y-1/2' : ''
          } ${
            showRepositoryDrawer ? 'right-0 md:right-80' : 'right-0'
>>>>>>> f9938e39
          }`}>
            <div className="relative pointer-events-auto md:max-w-4xl mx-auto">
              <ChatInput />
            </div>
          </footer>
        )}

        {/* Full-width waves during voice mode */}
        {isVoiceMode && (
          <div className={`fixed bottom-0 left-0 h-32 z-20 pointer-events-none bg-gradient-to-t from-white via-white/80 to-transparent dark:from-neutral-900 dark:via-neutral-900/80 dark:to-transparent transition-all duration-300 ease-out ${
            showRepositoryDrawer ? 'right-0 md:right-80' : 'right-0'
          }`}>
            <VoiceWaves />
          </div>
        )}
      </div>

      {/* Backdrop overlay for drawer on mobile */}
      {shouldRenderDrawer && (
        <div
          className={`fixed inset-0 bg-black/20 z-30 transition-opacity duration-300 md:hidden ${
            isDrawerAnimating ? 'opacity-100' : 'opacity-0'
          }`}
          onClick={() => {
            if (showingRepositoryDrawer) handleToggleRepository();
            if (showingArtifactsDrawer) handleToggleArtifacts();
          }}
        />
      )}

      {/* Drawer - right side (shared for repository and artifacts) */}
      {shouldRenderDrawer && (
<<<<<<< HEAD
        <div className={`w-80 bg-neutral-50/60 dark:bg-neutral-950/70 backdrop-blur-sm shadow-2xl border-l border-neutral-200 dark:border-neutral-900 fixed top-16 bottom-4 z-40 rounded-xl transition-all duration-300 ease-out transform ${
          isDrawerAnimating 
=======
        <div className={`w-80 bg-neutral-50/60 dark:bg-neutral-950/70 backdrop-blur-sm shadow-2xl border-l border-neutral-200 dark:border-neutral-900 top-16 bottom-4 z-40 rounded-xl transition-all duration-300 ease-out transform ${
          isRepositoryDrawerAnimating 
>>>>>>> f9938e39
            ? 'translate-x-0 opacity-100 scale-100' 
            : 'translate-x-full opacity-0 scale-95'
        } ${ 
          // On mobile: full width overlay from right edge, on desktop: positioned with right-3
          'fixed right-0 md:right-3 md:w-80 w-full max-w-sm'
        }`}>
          {showingRepositoryDrawer && <RepositoryDrawer />}
          {showingArtifactsDrawer && <ArtifactsDrawer />}
        </div>
      )}

      {/* Voice Mode Preview Dialog */}
      <Dialog open={showVoicePreviewDialog} onClose={() => setShowVoicePreviewDialog(false)} className="relative z-50">
        <div className="fixed inset-0 bg-black/30 backdrop-blur-sm" aria-hidden="true" />
        <div className="fixed inset-0 flex items-center justify-center p-4">
          <DialogPanel className="w-full max-w-md rounded-xl bg-white dark:bg-neutral-900 p-6 shadow-2xl border border-neutral-200 dark:border-neutral-800">
            <div className="flex items-center gap-3 mb-4">
              <div className="flex-shrink-0">
                <AlertTriangle className="h-6 w-6 text-amber-500" />
              </div>
              <DialogTitle className="text-lg font-semibold text-neutral-900 dark:text-neutral-100">
                Voice Mode Early Preview
              </DialogTitle>
            </div>
            
            <div className="mb-6">
              <p className="text-sm text-neutral-600 dark:text-neutral-400 mb-4">
                The following features are currently not supported:
              </p>
              <ul className="text-sm text-neutral-700 dark:text-neutral-300 space-y-2">
                <li className="flex items-start gap-2">
                  <span className="text-neutral-400 dark:text-neutral-500 mt-1">•</span>
                  <span>Prompt personalization</span>
                </li>
                <li className="flex items-start gap-2">
                  <span className="text-neutral-400 dark:text-neutral-500 mt-1">•</span>
                  <span>Document repositories</span>
                </li>
                <li className="flex items-start gap-2">
                  <span className="text-neutral-400 dark:text-neutral-500 mt-1">•</span>
                  <span>Specialized models & tools</span>
                </li>
                <li className="flex items-start gap-2">
                  <span className="text-neutral-400 dark:text-neutral-500 mt-1">•</span>
                  <span>Bridge (Local Connector)</span>
                </li>
              </ul>
            </div>
            
            <div className="flex gap-3 justify-end">
              <Button
                onClick={() => setShowVoicePreviewDialog(false)}
                className="px-4 py-2 text-sm font-medium text-neutral-600 dark:text-neutral-400 hover:text-neutral-800 dark:hover:text-neutral-200 transition-colors"
              >
                Cancel
              </Button>
              <Button
                onClick={startVoiceMode}
                className="px-4 py-2 text-sm font-medium bg-neutral-800 hover:bg-neutral-900 dark:bg-neutral-700 dark:hover:bg-neutral-600 text-white rounded-lg transition-colors"
              >
                Continue
              </Button>
            </div>
          </DialogPanel>
        </div>
      </Dialog>
    </div>
  );
}

export default ChatPage;<|MERGE_RESOLUTION|>--- conflicted
+++ resolved
@@ -1,5 +1,5 @@
 import { useEffect, useMemo, useRef, useState, useCallback } from "react";
-import { Plus as PlusIcon, Mic, MicOff, Package, PackageOpen, AlertTriangle, Info, Briefcase } from "lucide-react";
+import { Plus as PlusIcon, Mic, MicOff, Package, PackageOpen, AlertTriangle, Info } from "lucide-react";
 import { Button, Dialog, DialogPanel, DialogTitle } from "@headlessui/react";
 import { getConfig } from "../config";
 import { useAutoScroll } from "../hooks/useAutoScroll";
@@ -9,7 +9,6 @@
 import { useChat } from "../hooks/useChat";
 import { useVoice } from "../hooks/useVoice";
 import { useBackground } from "../hooks/useBackground";
-import { useArtifacts } from "../hooks/useArtifacts";
 import { ChatInput } from "../components/ChatInput";
 import { ChatMessage } from "../components/ChatMessage";
 import { ChatSidebar } from "../components/ChatSidebar";
@@ -17,7 +16,6 @@
 import { BackgroundImage } from "../components/BackgroundImage";
 import { useRepositories } from "../hooks/useRepositories";
 import { RepositoryDrawer } from "../components/RepositoryDrawer";
-import { ArtifactsDrawer } from "../components/ArtifactsDrawer";
 
 export function ChatPage() {
   const {
@@ -28,57 +26,45 @@
   } = useChat();
   
   const { layoutMode } = useLayout();
-  const { isAvailable: voiceAvailable, isListening: isVoiceMode, startVoice, stopVoice } = useVoice();
+  const { isAvailable: voiceAvailable, startVoice, stopVoice } = useVoice();
   const { isAvailable: repositoryAvailable, toggleRepositoryDrawer, showRepositoryDrawer, setShowRepositoryDrawer, setCurrentRepository } = useRepositories();
-  const { showArtifactsDrawer, toggleArtifactsDrawer, setShowArtifactsDrawer } = useArtifacts();
   
   // Only need backgroundImage to check if background should be shown
   const { backgroundImage } = useBackground();
   
+  // Local state for voice mode (UI state)
+  const [isVoiceMode, setIsVoiceMode] = useState(false);
+  
   // Voice mode preview dialog state
   const [showVoicePreviewDialog, setShowVoicePreviewDialog] = useState(false);
   
-  // Drawer state - shared for both repository and artifacts (mutually exclusive)
-  const [isDrawerAnimating, setIsDrawerAnimating] = useState(false);
+  // Repository drawer state
+  const [isRepositoryDrawerAnimating, setIsRepositoryDrawerAnimating] = useState(false);
   const [shouldRenderDrawer, setShouldRenderDrawer] = useState(false);
-  
-  // Determine what drawer content to show
-  const showingRepositoryDrawer = showRepositoryDrawer && !showArtifactsDrawer;
-  const showingArtifactsDrawer = showArtifactsDrawer && !showRepositoryDrawer;
-  const anyDrawerOpen = showingRepositoryDrawer || showingArtifactsDrawer;
   
   // Toggle voice mode handler
   const toggleVoiceMode = useCallback(async () => {
     if (isVoiceMode) {
-      stopVoice();
+      await stopVoice();
+      setIsVoiceMode(false);
     } else {
+      // Show preview dialog before starting voice mode
       setShowVoicePreviewDialog(true);
     }
   }, [isVoiceMode, stopVoice]);
-
-  // Close repository when starting voice mode
-  const startVoiceMode = useCallback(() => {
+  
+  // Start voice mode after dialog confirmation
+  const startVoiceMode = useCallback(async () => {
+    setShowVoicePreviewDialog(false);
+    
     setShowRepositoryDrawer(false);
-    setShowArtifactsDrawer(false);
     setCurrentRepository(null);
-    startVoice();
-    setShowVoicePreviewDialog(false);
-  }, [startVoice, setShowRepositoryDrawer, setShowArtifactsDrawer, setCurrentRepository]);
-
-  // Custom toggle functions to make drawers mutually exclusive
-  const handleToggleRepository = useCallback(() => {
-    if (showArtifactsDrawer) {
-      setShowArtifactsDrawer(false);
-    }
-    toggleRepositoryDrawer();
-  }, [showArtifactsDrawer, setShowArtifactsDrawer, toggleRepositoryDrawer]);
-
-  const handleToggleArtifacts = useCallback(() => {
-    if (showRepositoryDrawer) {
-      setShowRepositoryDrawer(false);
-    }
-    toggleArtifactsDrawer();
-  }, [showRepositoryDrawer, setShowRepositoryDrawer, toggleArtifactsDrawer]);  // Sidebar integration (now only controls visibility)
+    
+    await startVoice();
+    setIsVoiceMode(true);
+  }, [startVoice, setShowRepositoryDrawer, setCurrentRepository]);
+  
+  // Sidebar integration (now only controls visibility)
   const { setSidebarContent } = useSidebar();
   const { setRightActions } = useNavigation();
 
@@ -93,19 +79,12 @@
         {repositoryAvailable && (
           <Button
             className="p-2 rounded transition-all duration-150 ease-out text-neutral-600 dark:text-neutral-400 hover:text-neutral-800 dark:hover:text-neutral-200"
-            onClick={handleToggleRepository}
+            onClick={toggleRepositoryDrawer}
             title={showRepositoryDrawer ? 'Close repositories' : 'Open repositories'}
           >
             {showRepositoryDrawer ? <PackageOpen size={20} /> : <Package size={20} />}
           </Button>
         )}
-        <Button
-          className="p-2 rounded transition-all duration-150 ease-out text-neutral-600 dark:text-neutral-400 hover:text-neutral-800 dark:hover:text-neutral-200"
-          onClick={handleToggleArtifacts}
-          title={showArtifactsDrawer ? 'Close artifacts' : 'Open artifacts'}
-        >
-          {showArtifactsDrawer ? <Briefcase size={20} /> : <Briefcase size={20} />}
-        </Button>
         {voiceAvailable && (
           <Button
             className={`p-2 rounded transition-all duration-150 ease-out ${
@@ -132,25 +111,25 @@
     return () => {
       setRightActions(null);
     };
-  }, [setRightActions, createChat, isVoiceMode, toggleVoiceMode, voiceAvailable, repositoryAvailable, showRepositoryDrawer, showArtifactsDrawer, handleToggleRepository, handleToggleArtifacts]);
-
-  // Handle drawer animation (shared for both repository and artifacts)
+  }, [setRightActions, createChat, isVoiceMode, toggleVoiceMode, voiceAvailable, repositoryAvailable, showRepositoryDrawer, toggleRepositoryDrawer]);
+
+  // Handle repository drawer animation
   useEffect(() => {
-    if (anyDrawerOpen) {
+    if (showRepositoryDrawer) {
       setShouldRenderDrawer(true);
       // Small delay to ensure the element is in the DOM before animating
       setTimeout(() => {
-        setIsDrawerAnimating(true);
+        setIsRepositoryDrawerAnimating(true);
       }, 10);
     } else {
-      setIsDrawerAnimating(false);
+      setIsRepositoryDrawerAnimating(false);
       // Remove from DOM after animation completes
       const timer = setTimeout(() => {
         setShouldRenderDrawer(false);
       }, 300); // Match the transition duration
       return () => clearTimeout(timer);
     }
-  }, [anyDrawerOpen]);
+  }, [showRepositoryDrawer]);
 
   // Create sidebar content with useMemo to avoid infinite re-renders
   const sidebarContent = useMemo(() => {
@@ -184,7 +163,7 @@
       
       {/* Main content area */}
       <div className={`flex-1 flex flex-col overflow-hidden relative transition-all duration-300 ${
-        showingRepositoryDrawer || showingArtifactsDrawer ? 'md:mr-80 md:pr-3' : ''
+        showRepositoryDrawer ? 'md:mr-80 md:pr-3' : ''
       }`}>
         <main className="flex-1 flex flex-col overflow-hidden relative">
           {messages.length === 0 ? (
@@ -255,17 +234,10 @@
 
         {/* Chat Input - hidden during voice mode */}
         {!isVoiceMode && (
-<<<<<<< HEAD
-          <footer className={`fixed bottom-0 left-0 right-0 md:px-3 md:pb-4 pointer-events-none z-20 transition-all duration-300 ease-out ${
-            messages.length === 0 ? 'md:bottom-1/3 md:transform md:translate-y-1/2' : ''
-          } ${
-            showingRepositoryDrawer || showingArtifactsDrawer ? 'md:mr-80 md:pr-3' : ''
-=======
           <footer className={`fixed bottom-0 left-0 md:px-3 md:pb-4 pointer-events-none z-20 transition-all duration-300 ease-out ${
             messages.length === 0 ? 'md:bottom-1/3 md:transform md:translate-y-1/2' : ''
           } ${
             showRepositoryDrawer ? 'right-0 md:right-80' : 'right-0'
->>>>>>> f9938e39
           }`}>
             <div className="relative pointer-events-auto md:max-w-4xl mx-auto">
               <ChatInput />
@@ -283,36 +255,27 @@
         )}
       </div>
 
-      {/* Backdrop overlay for drawer on mobile */}
+      {/* Backdrop overlay for repository drawer on mobile */}
       {shouldRenderDrawer && (
         <div
           className={`fixed inset-0 bg-black/20 z-30 transition-opacity duration-300 md:hidden ${
-            isDrawerAnimating ? 'opacity-100' : 'opacity-0'
+            isRepositoryDrawerAnimating ? 'opacity-100' : 'opacity-0'
           }`}
-          onClick={() => {
-            if (showingRepositoryDrawer) handleToggleRepository();
-            if (showingArtifactsDrawer) handleToggleArtifacts();
-          }}
+          onClick={() => toggleRepositoryDrawer()}
         />
       )}
 
-      {/* Drawer - right side (shared for repository and artifacts) */}
+      {/* Repository drawer - right side */}
       {shouldRenderDrawer && (
-<<<<<<< HEAD
-        <div className={`w-80 bg-neutral-50/60 dark:bg-neutral-950/70 backdrop-blur-sm shadow-2xl border-l border-neutral-200 dark:border-neutral-900 fixed top-16 bottom-4 z-40 rounded-xl transition-all duration-300 ease-out transform ${
-          isDrawerAnimating 
-=======
         <div className={`w-80 bg-neutral-50/60 dark:bg-neutral-950/70 backdrop-blur-sm shadow-2xl border-l border-neutral-200 dark:border-neutral-900 top-16 bottom-4 z-40 rounded-xl transition-all duration-300 ease-out transform ${
           isRepositoryDrawerAnimating 
->>>>>>> f9938e39
             ? 'translate-x-0 opacity-100 scale-100' 
             : 'translate-x-full opacity-0 scale-95'
         } ${ 
           // On mobile: full width overlay from right edge, on desktop: positioned with right-3
           'fixed right-0 md:right-3 md:w-80 w-full max-w-sm'
         }`}>
-          {showingRepositoryDrawer && <RepositoryDrawer />}
-          {showingArtifactsDrawer && <ArtifactsDrawer />}
+          <RepositoryDrawer />
         </div>
       )}
 
