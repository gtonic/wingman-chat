--- conflicted
+++ resolved
@@ -97,53 +97,12 @@
   });
 }
 
-<<<<<<< HEAD
-export function supportsScreenshot(): boolean {
-  return "mediaDevices" in navigator && "getDisplayMedia" in navigator.mediaDevices;
-}
-
-export async function captureScreenshot(): Promise<string> {
-  try {
-    const stream = await navigator.mediaDevices.getDisplayMedia({
-      video: true,
-      audio: false,
-    });
-
-    const video = document.createElement("video");
-    video.srcObject = stream;
-
-    await new Promise((resolve) => {
-      video.onloadedmetadata = () => {
-        video.play();
-        resolve(null);
-      };
-    });
-
-    const canvas = document.createElement("canvas");
-    canvas.width = video.videoWidth;
-    canvas.height = video.videoHeight;
-
-    const ctx = canvas.getContext("2d");
-    ctx?.drawImage(video, 0, 0, canvas.width, canvas.height);
-
-    stream.getTracks().forEach((track) => track.stop());
-
-    return canvas.toDataURL("image/png");
-  } catch (err) {
-    console.error("Error capturing screenshot:", err);
-    throw err;
-  }
-}
-
 export function getFileName(path: string): string {
   return path.split('/').pop() || path;
 }
 
 export function getFileExt(path: string): string {
   const filename = getFileName(path);
-=======
-export function getFileExt(filename: string): string {
->>>>>>> 5b9deb23
   const parts = filename.split('.');
   return parts.length > 1 ? "." + parts.pop() || "" : "";
 }
