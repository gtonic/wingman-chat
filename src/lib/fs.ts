import JSZip from 'jszip';
import { flushSync } from 'react-dom';
import { FileSystem, File } from '../types/file';

// FileSystem extension methods
export class FileSystemManager {

  constructor(
<<<<<<< HEAD
    private getFilesystem: () => FileSystem,
    private setFilesystem: (fs: FileSystem) => void | Promise<void>,
=======
    private filesystem: FileSystem,
    private setFilesystem: (fs: (current: FileSystem) => FileSystem) => void,
>>>>>>> 1cacb34b
    private onFileCreated?: (path: string) => void,
    private onFileDeleted?: (path: string) => void,
    private onFileRenamed?: (oldPath: string, newPath: string) => void
  ) {}

  createFile(path: string, content: string, contentType?: string): void {
    // Use a callback approach to ensure we're always working with the latest state
    const createFileWithLatestState = () => {
      const fs = this.getFilesystem();
      console.log(`🔍 Creating ${path}, current fs has ${Object.keys(fs).length} files:`, Object.keys(fs));
      
      const now = new Date();
      const file: File = {
        path,
        content,
        contentType,
        createdAt: now,
        updatedAt: now,
      };

      const newFs = {
        ...fs,
        [path]: file
      };
      
      console.log(`📦 New fs will have ${Object.keys(newFs).length} files:`, Object.keys(newFs));
      console.log(`📦 About to call setFilesystem with:`, newFs);
      
      this.setFilesystem(newFs);
      
      // Verify the filesystem was updated
      setTimeout(() => {
        const verifyFs = this.getFilesystem();
        console.log(`✅ After update, fs has ${Object.keys(verifyFs).length} files:`, Object.keys(verifyFs));
      }, 10); // Increased timeout to 10ms
      
      this.onFileCreated?.(path);
    };

<<<<<<< HEAD
    // Use flushSync to ensure immediate execution
    flushSync(createFileWithLatestState);
=======
    // Use functional update to avoid stale closure issues
    this.setFilesystem((fs: FileSystem) => ({
      ...fs,
      [path]: file
    }));
    this.onFileCreated?.(path);
>>>>>>> 1cacb34b
  }

  updateFile(path: string, content: string, contentType?: string): boolean {
    const fs = this.getFilesystem();

    const existingFile = fs[path];
    if (!existingFile) return false;

<<<<<<< HEAD
    const newFs = {
=======
    this.setFilesystem((fs: FileSystem) => ({
>>>>>>> 1cacb34b
      ...fs,
      [path]: {
        ...existingFile,
        content,
        contentType,
        updatedAt: new Date(),
      }
<<<<<<< HEAD
    };
    
    flushSync(() => {
      this.setFilesystem(newFs);
    });
=======
    }));
>>>>>>> 1cacb34b
    return true;
  }

  deleteFile(path: string): boolean {
<<<<<<< HEAD
    const fs = this.getFilesystem();

    // Check if this is a direct file
    const isFile = fs[path];
    
    if (isFile) {
      // Handle single file deletion
      const newFs = { ...fs };
      delete newFs[path];
      flushSync(() => {
        this.setFilesystem(newFs);
      });
      this.onFileDeleted?.(path);
      return true;
    }

    // Check if this is a folder (has files that start with path + '/')
    const affectedFiles = this.listFiles().filter(file => 
      file.path.startsWith(path + '/')
    );

    if (affectedFiles.length > 0) {
      // Handle folder deletion - delete all files within the folder
      const newFs = { ...fs };
      
      for (const file of affectedFiles) {
        delete newFs[file.path];
      }
      
      flushSync(() => {
        this.setFilesystem(newFs);
      });
      
      // Call the callback for each deleted file
      for (const file of affectedFiles) {
        this.onFileDeleted?.(file.path);
      }
      
      return true;
    }

=======
    // Check if this is a direct file
    const isFile = this.filesystem[path];
    
    if (isFile) {
      // Handle single file deletion
      this.setFilesystem((fs: FileSystem) => {
        delete fs[path];
        return fs;
      });
      this.onFileDeleted?.(path);
      return true;
    }

    // Check if this is a folder (has files that start with path + '/')
    const affectedFiles = this.listFiles().filter(file => 
      file.path.startsWith(path + '/')
    );

    if (affectedFiles.length > 0) {
      // Handle folder deletion - delete all files within the folder
      this.setFilesystem((fs: FileSystem) => {
        for (const file of affectedFiles) {
          delete fs[file.path];
        }
        return fs;
      });
      
      // Call the callback for each deleted file
      for (const file of affectedFiles) {
        this.onFileDeleted?.(file.path);
      }
      
      return true;
    }

>>>>>>> 1cacb34b
    // Path doesn't exist as file or folder
    return false;
  }

  renameFile(oldPath: string, newPath: string): boolean {
<<<<<<< HEAD
    const fs = this.getFilesystem();
    
    // Check if the old path exists (either as a file or folder)
    const isFile = fs[oldPath];
=======
    // Check if the old path exists (either as a file or folder)
    const isFile = this.filesystem[oldPath];
>>>>>>> 1cacb34b
    const isFolder = this.listFiles().some(file => file.path.startsWith(oldPath + '/'));
    
    if (!isFile && !isFolder) {
      return false; // Path doesn't exist
    }

<<<<<<< HEAD
    if (fs[newPath]) {
      return false; // New path already exists
    }

    const newFs = { ...fs };

    if (isFile) {
      // Handle file rename
      const file = fs[oldPath];
      newFs[newPath] = {
        ...file,
        path: newPath,
        updatedAt: new Date(),
      };
      delete newFs[oldPath];
      
      flushSync(() => {
        this.setFilesystem(newFs);
      });
=======
    if (this.filesystem[newPath]) {
      return false; // New path already exists
    }

    if (isFile) {
      // Handle file rename
      const file = this.filesystem[oldPath];
      this.setFilesystem((fs: FileSystem) => {
        fs[newPath] = {
          ...file,
          path: newPath,
          updatedAt: new Date(),
        };
        delete fs[oldPath];
        return fs;
      });
      
>>>>>>> 1cacb34b
      this.onFileRenamed?.(oldPath, newPath);
      return true;
    } else if (isFolder) {
      // Handle folder rename - rename all files within the folder
      const affectedFiles = this.listFiles().filter(file => 
        file.path.startsWith(oldPath + '/')
      );

<<<<<<< HEAD
      for (const file of affectedFiles) {
        const relativePath = file.path.substring(oldPath.length);
        const newFilePath = newPath + relativePath;
        
        newFs[newFilePath] = {
          ...file,
          path: newFilePath,
          updatedAt: new Date(),
        };
        delete newFs[file.path];
      }

      flushSync(() => {
        this.setFilesystem(newFs);
=======
      this.setFilesystem((fs: FileSystem) => {
        for (const file of affectedFiles) {
          const relativePath = file.path.substring(oldPath.length);
          const newFilePath = newPath + relativePath;
          
          fs[newFilePath] = {
            ...file,
            path: newFilePath,
            updatedAt: new Date(),
          };
          delete fs[file.path];
        }
        return fs;
>>>>>>> 1cacb34b
      });
      
      // Call the callback for each renamed file
      for (const file of affectedFiles) {
        const relativePath = file.path.substring(oldPath.length);
        const newFilePath = newPath + relativePath;
        this.onFileRenamed?.(file.path, newFilePath);
      }
      
      return true;
    }

    return false;
  }

  getFile(path: string): File | undefined {
    return this.getFilesystem()[path];
  }

  listFiles(): File[] {
    return Object.values(this.getFilesystem());
  }

  fileExists(path: string): boolean {
    return path in this.getFilesystem();
  }

  getFileCount(): number {
    return Object.keys(this.getFilesystem()).length;
  }

  async downloadAsZip(filename?: string): Promise<void> {
    return downloadFilesystemAsZip(this.getFilesystem(), filename);
  }
}

export async function downloadFilesystemAsZip(
  filesystem: FileSystem, 
  filename: string = 'filesystem.zip'
): Promise<void> {
  if (Object.keys(filesystem).length === 0) {
    throw new Error('No files to download');
  }

  const zip = new JSZip();

  // Add each file to the zip
  for (const [path, file] of Object.entries(filesystem)) {
    // Remove leading slash if present for cleaner zip structure
    const cleanPath = path.startsWith('/') ? path.substring(1) : path;
    
    // Add file to zip with its content
    zip.file(cleanPath, file.content);
  }

  try {
    // Generate the zip file as a blob
    const zipBlob = await zip.generateAsync({ type: 'blob' });

    // Create download link and trigger download
    const url = URL.createObjectURL(zipBlob);
    const link = document.createElement('a');
    link.href = url;
    link.download = filename;
    document.body.appendChild(link);
    link.click();
    
    // Cleanup
    document.body.removeChild(link);
    URL.revokeObjectURL(url);
  } catch (error) {
    throw new Error(`Failed to create zip file: ${error instanceof Error ? error.message : 'Unknown error'}`);
  }
}<|MERGE_RESOLUTION|>--- conflicted
+++ resolved
@@ -1,81 +1,39 @@
 import JSZip from 'jszip';
-import { flushSync } from 'react-dom';
 import { FileSystem, File } from '../types/file';
 
 // FileSystem extension methods
 export class FileSystemManager {
-
   constructor(
-<<<<<<< HEAD
-    private getFilesystem: () => FileSystem,
-    private setFilesystem: (fs: FileSystem) => void | Promise<void>,
-=======
     private filesystem: FileSystem,
     private setFilesystem: (fs: (current: FileSystem) => FileSystem) => void,
->>>>>>> 1cacb34b
     private onFileCreated?: (path: string) => void,
     private onFileDeleted?: (path: string) => void,
     private onFileRenamed?: (oldPath: string, newPath: string) => void
   ) {}
 
   createFile(path: string, content: string, contentType?: string): void {
-    // Use a callback approach to ensure we're always working with the latest state
-    const createFileWithLatestState = () => {
-      const fs = this.getFilesystem();
-      console.log(`🔍 Creating ${path}, current fs has ${Object.keys(fs).length} files:`, Object.keys(fs));
-      
-      const now = new Date();
-      const file: File = {
-        path,
-        content,
-        contentType,
-        createdAt: now,
-        updatedAt: now,
-      };
-
-      const newFs = {
-        ...fs,
-        [path]: file
-      };
-      
-      console.log(`📦 New fs will have ${Object.keys(newFs).length} files:`, Object.keys(newFs));
-      console.log(`📦 About to call setFilesystem with:`, newFs);
-      
-      this.setFilesystem(newFs);
-      
-      // Verify the filesystem was updated
-      setTimeout(() => {
-        const verifyFs = this.getFilesystem();
-        console.log(`✅ After update, fs has ${Object.keys(verifyFs).length} files:`, Object.keys(verifyFs));
-      }, 10); // Increased timeout to 10ms
-      
-      this.onFileCreated?.(path);
+    const now = new Date();
+    const file: File = {
+      path,
+      content,
+      contentType,
+      createdAt: now,
+      updatedAt: now,
     };
 
-<<<<<<< HEAD
-    // Use flushSync to ensure immediate execution
-    flushSync(createFileWithLatestState);
-=======
     // Use functional update to avoid stale closure issues
     this.setFilesystem((fs: FileSystem) => ({
       ...fs,
       [path]: file
     }));
     this.onFileCreated?.(path);
->>>>>>> 1cacb34b
   }
 
   updateFile(path: string, content: string, contentType?: string): boolean {
-    const fs = this.getFilesystem();
-
-    const existingFile = fs[path];
+    const existingFile = this.filesystem[path];
     if (!existingFile) return false;
 
-<<<<<<< HEAD
-    const newFs = {
-=======
     this.setFilesystem((fs: FileSystem) => ({
->>>>>>> 1cacb34b
       ...fs,
       [path]: {
         ...existingFile,
@@ -83,31 +41,19 @@
         contentType,
         updatedAt: new Date(),
       }
-<<<<<<< HEAD
-    };
-    
-    flushSync(() => {
-      this.setFilesystem(newFs);
-    });
-=======
     }));
->>>>>>> 1cacb34b
     return true;
   }
 
   deleteFile(path: string): boolean {
-<<<<<<< HEAD
-    const fs = this.getFilesystem();
-
     // Check if this is a direct file
-    const isFile = fs[path];
+    const isFile = this.filesystem[path];
     
     if (isFile) {
       // Handle single file deletion
-      const newFs = { ...fs };
-      delete newFs[path];
-      flushSync(() => {
-        this.setFilesystem(newFs);
+      this.setFilesystem((fs: FileSystem) => {
+        delete fs[path];
+        return fs;
       });
       this.onFileDeleted?.(path);
       return true;
@@ -120,14 +66,11 @@
 
     if (affectedFiles.length > 0) {
       // Handle folder deletion - delete all files within the folder
-      const newFs = { ...fs };
-      
-      for (const file of affectedFiles) {
-        delete newFs[file.path];
-      }
-      
-      flushSync(() => {
-        this.setFilesystem(newFs);
+      this.setFilesystem((fs: FileSystem) => {
+        for (const file of affectedFiles) {
+          delete fs[file.path];
+        }
+        return fs;
       });
       
       // Call the callback for each deleted file
@@ -138,84 +81,19 @@
       return true;
     }
 
-=======
-    // Check if this is a direct file
-    const isFile = this.filesystem[path];
-    
-    if (isFile) {
-      // Handle single file deletion
-      this.setFilesystem((fs: FileSystem) => {
-        delete fs[path];
-        return fs;
-      });
-      this.onFileDeleted?.(path);
-      return true;
-    }
-
-    // Check if this is a folder (has files that start with path + '/')
-    const affectedFiles = this.listFiles().filter(file => 
-      file.path.startsWith(path + '/')
-    );
-
-    if (affectedFiles.length > 0) {
-      // Handle folder deletion - delete all files within the folder
-      this.setFilesystem((fs: FileSystem) => {
-        for (const file of affectedFiles) {
-          delete fs[file.path];
-        }
-        return fs;
-      });
-      
-      // Call the callback for each deleted file
-      for (const file of affectedFiles) {
-        this.onFileDeleted?.(file.path);
-      }
-      
-      return true;
-    }
-
->>>>>>> 1cacb34b
     // Path doesn't exist as file or folder
     return false;
   }
 
   renameFile(oldPath: string, newPath: string): boolean {
-<<<<<<< HEAD
-    const fs = this.getFilesystem();
-    
-    // Check if the old path exists (either as a file or folder)
-    const isFile = fs[oldPath];
-=======
     // Check if the old path exists (either as a file or folder)
     const isFile = this.filesystem[oldPath];
->>>>>>> 1cacb34b
     const isFolder = this.listFiles().some(file => file.path.startsWith(oldPath + '/'));
     
     if (!isFile && !isFolder) {
       return false; // Path doesn't exist
     }
 
-<<<<<<< HEAD
-    if (fs[newPath]) {
-      return false; // New path already exists
-    }
-
-    const newFs = { ...fs };
-
-    if (isFile) {
-      // Handle file rename
-      const file = fs[oldPath];
-      newFs[newPath] = {
-        ...file,
-        path: newPath,
-        updatedAt: new Date(),
-      };
-      delete newFs[oldPath];
-      
-      flushSync(() => {
-        this.setFilesystem(newFs);
-      });
-=======
     if (this.filesystem[newPath]) {
       return false; // New path already exists
     }
@@ -233,7 +111,6 @@
         return fs;
       });
       
->>>>>>> 1cacb34b
       this.onFileRenamed?.(oldPath, newPath);
       return true;
     } else if (isFolder) {
@@ -242,22 +119,6 @@
         file.path.startsWith(oldPath + '/')
       );
 
-<<<<<<< HEAD
-      for (const file of affectedFiles) {
-        const relativePath = file.path.substring(oldPath.length);
-        const newFilePath = newPath + relativePath;
-        
-        newFs[newFilePath] = {
-          ...file,
-          path: newFilePath,
-          updatedAt: new Date(),
-        };
-        delete newFs[file.path];
-      }
-
-      flushSync(() => {
-        this.setFilesystem(newFs);
-=======
       this.setFilesystem((fs: FileSystem) => {
         for (const file of affectedFiles) {
           const relativePath = file.path.substring(oldPath.length);
@@ -271,7 +132,6 @@
           delete fs[file.path];
         }
         return fs;
->>>>>>> 1cacb34b
       });
       
       // Call the callback for each renamed file
@@ -288,23 +148,23 @@
   }
 
   getFile(path: string): File | undefined {
-    return this.getFilesystem()[path];
+    return this.filesystem[path];
   }
 
   listFiles(): File[] {
-    return Object.values(this.getFilesystem());
+    return Object.values(this.filesystem);
   }
 
   fileExists(path: string): boolean {
-    return path in this.getFilesystem();
+    return path in this.filesystem;
   }
 
   getFileCount(): number {
-    return Object.keys(this.getFilesystem()).length;
+    return Object.keys(this.filesystem).length;
   }
 
   async downloadAsZip(filename?: string): Promise<void> {
-    return downloadFilesystemAsZip(this.getFilesystem(), filename);
+    return downloadFilesystemAsZip(this.filesystem, filename);
   }
 }
 
