--- conflicted
+++ resolved
@@ -1,16 +1,9 @@
 import { useState } from 'react';
-import { Edit3, Trash2, File as FileIcon2, Folder, FolderOpen, ChevronRight, ChevronDown, Check, X, Download } from 'lucide-react';
+import { Edit3, Trash2, File, Folder, FolderOpen, ChevronRight, ChevronDown, Check, X, Download } from 'lucide-react';
 import { Button } from '@headlessui/react';
 import { FileIcon } from './FileIcon';
 import { getFileName } from '../lib/utils';
 import { FileSystemManager } from '../lib/fs';
-<<<<<<< HEAD
-import type { File } from '../types/file';
-
-// Note: FileSystemManager now handles both files and folders natively,
-// simplifying delete and rename operations throughout this component
-=======
->>>>>>> 1cacb34b
 
 // Helper function to build folder tree structure
 interface FileNode {
@@ -18,16 +11,10 @@
   path: string;
   type: 'file' | 'folder';
   children?: FileNode[];
-<<<<<<< HEAD
-}
-
-function buildFileTree(files: File[]): FileNode[] {
-=======
   file?: { path: string; content: string }; // Reference to the actual file object
 }
 
 function buildFileTree(files: { path: string; content: string }[]): FileNode[] {
->>>>>>> 1cacb34b
   const tree: FileNode[] = [];
   const folderMap = new Map<string, FileNode>();
 
@@ -71,7 +58,8 @@
     currentLevel.push({
       name: fileName,
       path: file.path,
-      type: 'file'
+      type: 'file',
+      file: file
     });
 
     // Sort the current level again
@@ -362,11 +350,7 @@
 }
 
 interface ArtifactsBrowserProps {
-<<<<<<< HEAD
-  fs: FileSystemManager | null;
-=======
   fs: FileSystemManager;
->>>>>>> 1cacb34b
   openTabs: string[];
   onFileClick: (path: string) => void;
   onDeleteFile?: (path: string, event: React.MouseEvent) => void;
@@ -385,20 +369,6 @@
   const [expandedFolders, setExpandedFolders] = useState<Set<string>>(new Set());
   const [renamingFile, setRenamingFile] = useState<string | null>(null);
 
-<<<<<<< HEAD
-  // Default handler that uses FileSystemManager directly
-  const handleDeleteFile = onDeleteFile || ((path: string, event: React.MouseEvent) => {
-    event.stopPropagation();
-    if (window.confirm(`Are you sure you want to delete "${getFileName(path)}"?`)) {
-      fs?.deleteFile(path); // FileSystemManager handles file deletion
-    }
-  });
-
-  const handleDownloadAsZip = onDownloadAsZip || (() => fs?.downloadAsZip());
-
-  // Get all files from the file system
-  const files = fs ? fs.listFiles() : [];
-=======
   // Default handlers that use fs directly
   const handleDeleteFile = onDeleteFile || ((path: string, event: React.MouseEvent) => {
     event.stopPropagation();
@@ -411,7 +381,6 @@
 
   // Get all files from the file system
   const files = fs.listFiles().map(file => ({ path: file.path, content: file.content }));
->>>>>>> 1cacb34b
 
   // Build the file tree
   const fileTree = buildFileTree(files);
@@ -421,27 +390,6 @@
     const affectedFiles = files.filter(file => file.path.startsWith(path + '/'));
     const folderName = getFileName(path);
     
-<<<<<<< HEAD
-    // Show appropriate confirmation message
-    const confirmMessage = affectedFiles.length === 0
-      ? `Are you sure you want to delete the empty folder "${folderName}"?`
-      : `Are you sure you want to delete the folder "${folderName}" and all ${affectedFiles.length} file${affectedFiles.length !== 1 ? 's' : ''} inside it?`;
-    
-    if (window.confirm(confirmMessage)) {
-      // FileSystemManager's deleteFile now handles folders automatically
-      const success = fs?.deleteFile(path);
-      
-      if (success) {
-        // Clean up expanded folders state
-        const newExpanded = new Set(expandedFolders);
-        // Remove the folder and any nested expanded folders
-        Array.from(newExpanded).forEach(expandedPath => {
-          if (expandedPath === path || expandedPath.startsWith(path + '/')) {
-            newExpanded.delete(expandedPath);
-          }
-        });
-        setExpandedFolders(newExpanded);
-=======
     if (affectedFiles.length === 0) {
       // Empty folder, just confirm deletion
       if (window.confirm(`Are you sure you want to delete the empty folder "${folderName}"?`)) {
@@ -473,7 +421,6 @@
           
           setExpandedFolders(newExpanded);
         }
->>>>>>> 1cacb34b
       }
     }
   };
@@ -493,25 +440,14 @@
       // Use the provided callback
       onRenameFile(oldPath, newPath);
     } else {
-<<<<<<< HEAD
-      // FileSystemManager's renameFile now handles both files and folders automatically
-      const success = fs?.renameFile(oldPath, newPath);
-=======
       // Use the file system's built-in rename method which handles both files and folders
       const success = fs.renameFile(oldPath, newPath);
->>>>>>> 1cacb34b
       if (!success) {
         console.error(`Failed to rename ${oldPath} to ${newPath}`);
         return;
       }
     }
 
-<<<<<<< HEAD
-    // Update expanded folders state if this was a folder rename
-    // Check if any files exist under this path (indicating it's a folder)
-    const isFolder = files.some(file => file.path.startsWith(oldPath + '/'));
-    
-=======
     // Update expanded folders if this was a folder rename
     const isFolder = fileTree.some(node => {
       const findNode = (n: FileNode): boolean => {
@@ -524,26 +460,23 @@
       return findNode(node);
     });
 
->>>>>>> 1cacb34b
     if (isFolder) {
       const newExpanded = new Set(expandedFolders);
+      if (newExpanded.has(oldPath)) {
+        newExpanded.delete(oldPath);
+        newExpanded.add(newPath);
+      }
       
-      // Update expanded state for renamed folders
-      Array.from(newExpanded).forEach(expandedPath => {
-        if (expandedPath === oldPath) {
-          newExpanded.delete(oldPath);
-          newExpanded.add(newPath);
-        } else if (expandedPath.startsWith(oldPath + '/')) {
+      // Update any nested expanded folders
+      const expandedArray = Array.from(newExpanded);
+      for (const expandedPath of expandedArray) {
+        if (expandedPath.startsWith(oldPath + '/')) {
           const relativePath = expandedPath.substring(oldPath.length);
+          const newExpandedPath = newPath + relativePath;
           newExpanded.delete(expandedPath);
-          newExpanded.add(newPath + relativePath);
+          newExpanded.add(newExpandedPath);
         }
-<<<<<<< HEAD
-      });
-      
-=======
-      }
->>>>>>> 1cacb34b
+      }
       setExpandedFolders(newExpanded);
     }
   };
@@ -561,7 +494,7 @@
       <div className="flex-1 overflow-auto">
         {files.length === 0 ? (
           <div className="flex flex-col items-center justify-center p-8 text-center">
-            <FileIcon2 size={32} className="text-neutral-300 dark:text-neutral-600 mb-3" />
+            <File size={32} className="text-neutral-300 dark:text-neutral-600 mb-3" />
             <p className="text-sm text-neutral-600 dark:text-neutral-400 mb-4">
               No files created yet
             </p>
