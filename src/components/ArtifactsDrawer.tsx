import { useState, useEffect, useRef } from 'react';
import { X, Code, File, FolderTree } from 'lucide-react';
import { Button } from '@headlessui/react';
import { useArtifacts } from '../hooks/useArtifacts';
import { HtmlEditor } from './HtmlEditor';
import { SvgEditor } from './SvgEditor';
import { TextEditor } from './TextEditor';
import { CodeEditor } from './CodeEditor';
import { CsvEditor } from './CsvEditor';
import { MermaidEditor } from './MermaidEditor';
import { ArtifactsBrowser } from './ArtifactsBrowser';
import { artifactKind, artifactLanguage } from '../lib/artifacts';
import { FileIcon } from './FileIcon';
import { getFileName } from '../lib/utils';

export function ArtifactsDrawer() {
  const { 
    fs,
    openFiles, 
    activeFile, 
    openFile, 
    closeFile
  } = useArtifacts();

  const [showFileBrowser, setShowFileBrowser] = useState(false);
  const [isDragOver, setIsDragOver] = useState(false);
  const dragTimeoutRef = useRef<ReturnType<typeof setTimeout> | null>(null);

  // Get all files sorted by path
  const files = fs ? fs.listFiles().sort((a, b) => a.path.localeCompare(b.path)) : [];

  const selectFile = (path: string) => {
    if (activeFile === path) {
      return;
    }
    openFile(path);
  };

  const handleOpenFileFromBrowser = (path: string) => {
    openFile(path);
  };

  // Drag and drop handlers
  const handleDrop = async (e: React.DragEvent) => {
    e.preventDefault();
    setIsDragOver(false);
    
    // Clear any pending timeout
    if (dragTimeoutRef.current) {
      clearTimeout(dragTimeoutRef.current);
      dragTimeoutRef.current = null;
    }

    const files = Array.from(e.dataTransfer.files);
    
    for (const file of files) {
      try {
        const path = `/${file.name}`;
        
        // Read the file content as text
        const content = await file.text();
<<<<<<< HEAD
=======
        
        // Create the file with string content
        fs.createFile(path, content, file.type);
>>>>>>> 1cacb34b
        
        // Create the file with string content
        if (fs) {
          fs.createFile(path, content, file.type);
          
          // Open the file in a tab
          openFile(path);
        }
      } catch (error) {
        console.error(`Error processing file ${file.name}:`, error);
      }
    }
  };

  const handleDragOver = (e: React.DragEvent) => {
    e.preventDefault();
    
    if (!isDragOver) {
      setIsDragOver(true);
    }
    
    // Clear any existing timeout and set a new one
    if (dragTimeoutRef.current) {
      clearTimeout(dragTimeoutRef.current);
    }
    
    // Reset drag state after a short delay if no more drag events
    dragTimeoutRef.current = setTimeout(() => {
      setIsDragOver(false);
      dragTimeoutRef.current = null;
    }, 100);
  };

  // Cleanup timeout on unmount
  useEffect(() => {
    return () => {
      if (dragTimeoutRef.current) {
        clearTimeout(dragTimeoutRef.current);
      }
    };
  }, []);

  // Auto-show file browser if there are files but no active file and browser is not already shown
  useEffect(() => {
    if (!activeFile && files.length > 0 && !showFileBrowser) {
      setShowFileBrowser(true);
    }
  }, [activeFile, files.length, showFileBrowser]);

  // Render the appropriate editor based on file type
  const renderEditor = () => {
    if (!activeFile) {
      return (
        <div className="flex-1 flex flex-col items-center justify-center p-8 text-center">
          <Code size={64} className="text-neutral-300 dark:text-neutral-600 mb-6" />
          <h3 className="text-xl font-medium text-neutral-900 dark:text-neutral-100 mb-2">
            No File Selected
          </h3>
          <p className="text-sm text-neutral-600 dark:text-neutral-400 mb-4">
            {files.length === 0 
              ? "Files created by the AI will appear here" 
              : "Select a file from the browser or tabs above"}
          </p>
          {files.length > 0 && !showFileBrowser && (
            <Button
              onClick={() => setShowFileBrowser(true)}
              className="px-4 py-2 bg-neutral-800 hover:bg-neutral-900 dark:bg-neutral-700 dark:hover:bg-neutral-600 text-white rounded-lg transition-colors text-sm"
            >
              Browse Files
            </Button>
          )}
        </div>
      );
    }

    const file = fs?.getFile(activeFile);
    if (!file) return null;

    switch (artifactKind(activeFile)) {
      case 'html':
        return <HtmlEditor content={file.content} />;
      case 'svg':
        return <SvgEditor content={file.content} />;
      case 'csv':
        return <CsvEditor content={file.content} />;
      case 'mermaid':
        return <MermaidEditor content={file.content} />;
      case 'code':
        return (
          <CodeEditor 
            content={file.content} 
            language={artifactLanguage(file.path)} 
          />
        );
      case 'text':
      default:
        return <TextEditor content={file.content} />;
    }
  };

  return (
    <div 
      className="h-full flex flex-col rounded-xl overflow-hidden animate-in fade-in duration-200 relative bg-white dark:bg-neutral-900"
      onDragOver={handleDragOver}
      onDrop={handleDrop}
    >
      {/* Drag overlay */}
      {isDragOver && (
        <div className="absolute inset-0 bg-blue-500/10 border-2 border-dashed border-blue-500 rounded-xl flex items-center justify-center z-50 backdrop-blur-sm">
          <div className="text-center">
            <File size={48} className="text-blue-500 mx-auto mb-3" />
            <p className="text-lg font-medium text-blue-700 dark:text-blue-300 mb-1">
              Drop files here
            </p>
            <p className="text-sm text-blue-600 dark:text-blue-400">
              Files will be added to the project
            </p>
          </div>
        </div>
      )}
      
      {/* Tab Bar with File Browser Button - Fixed at top */}
      <div className="flex-shrink-0 border-b border-neutral-200 dark:border-neutral-600 relative h-9 flex">
        {/* File Browser Button - Expands to match browser width */}
        <Button
          onClick={() => setShowFileBrowser(!showFileBrowser)}
          className={`flex items-center px-2.5 h-full text-xs flex-shrink-0 border-r border-neutral-200 dark:border-neutral-600 transition-all duration-300 ease-out text-neutral-600 dark:text-neutral-400 hover:text-neutral-900 dark:hover:text-neutral-100 hover:bg-neutral-100/50 dark:hover:bg-neutral-700/30 ${
            showFileBrowser
              ? 'w-64 justify-start gap-1.5'
              : 'w-auto justify-center'
          }`}
          title="Browse files"
        >
          <FolderTree size={14} className="flex-shrink-0" />
          {showFileBrowser && (
            <span className="whitespace-nowrap">
              Files
            </span>
          )}
        </Button>

        {/* Scrollable Tabs Container */}
        <div className="flex-1 relative overflow-hidden">
          {/* Open File Tabs */}
          <div className="flex overflow-x-auto h-full hide-scrollbar" style={{ minWidth: '100%' }}>
            {openFiles.map((path) => {
              const file = fs?.getFile(path);
              if (!file) return null;
              
              const filename = getFileName(path);
              const isActive = activeFile === path;

              return (
                <Button
                  key={path}
                  onClick={() => selectFile(path)}
                  className={`flex items-center gap-1.5 px-3 h-full text-xs border-r border-neutral-200 dark:border-neutral-600 min-w-0 flex-shrink-0 whitespace-nowrap ${
                    isActive
                      ? 'text-neutral-900 dark:text-neutral-100 border-t-2 border-t-blue-500'
                      : 'text-neutral-600 dark:text-neutral-400 hover:text-neutral-900 dark:hover:text-neutral-100 hover:bg-neutral-100/50 dark:hover:bg-neutral-700/30'
                  } transition-colors`}
                  style={{ minWidth: 'max-content' }}
                >
                  <FileIcon name={path} />
                  <span className="truncate max-w-[120px]" title={filename}>
                    {filename}
                  </span>
                  <div
                    onClick={(e) => {
                      e.stopPropagation();
                      closeFile(path);
                    }}
                    className="p-0.5 hover:bg-neutral-200 dark:hover:bg-neutral-700 rounded transition-colors ml-0.5 opacity-70 hover:opacity-100 cursor-pointer"
                  >
                    <X size={12} />
                  </div>
                </Button>
              );
            })}
          </div>
        </div>
      </div>

      {/* Content Area with Sidebar */}
      <div className="flex-1 flex overflow-hidden">
        {/* Left Side Panel - File Browser */}
        <div className={`transition-all duration-300 ease-out ${
          showFileBrowser ? 'w-64' : 'w-0'
        } flex-shrink-0 overflow-hidden ${showFileBrowser ? 'border-r border-neutral-200 dark:border-neutral-600' : ''}`}>
          {showFileBrowser && (
            <ArtifactsBrowser
              fs={fs}
              openTabs={openFiles}
              onFileClick={handleOpenFileFromBrowser}
            />
          )}
        </div>
        
        {/* Main Content Area */}
        <div className="flex-1 flex flex-col overflow-hidden">
          {renderEditor()}
        </div>
      </div>
    </div>
  );
}<|MERGE_RESOLUTION|>--- conflicted
+++ resolved
@@ -27,7 +27,7 @@
   const dragTimeoutRef = useRef<ReturnType<typeof setTimeout> | null>(null);
 
   // Get all files sorted by path
-  const files = fs ? fs.listFiles().sort((a, b) => a.path.localeCompare(b.path)) : [];
+  const files = fs.listFiles().sort((a, b) => a.path.localeCompare(b.path));
 
   const selectFile = (path: string) => {
     if (activeFile === path) {
@@ -59,20 +59,12 @@
         
         // Read the file content as text
         const content = await file.text();
-<<<<<<< HEAD
-=======
         
         // Create the file with string content
         fs.createFile(path, content, file.type);
->>>>>>> 1cacb34b
-        
-        // Create the file with string content
-        if (fs) {
-          fs.createFile(path, content, file.type);
-          
-          // Open the file in a tab
-          openFile(path);
-        }
+        
+        // Open the file in a tab
+        openFile(path);
       } catch (error) {
         console.error(`Error processing file ${file.name}:`, error);
       }
@@ -106,13 +98,6 @@
       }
     };
   }, []);
-
-  // Auto-show file browser if there are files but no active file and browser is not already shown
-  useEffect(() => {
-    if (!activeFile && files.length > 0 && !showFileBrowser) {
-      setShowFileBrowser(true);
-    }
-  }, [activeFile, files.length, showFileBrowser]);
 
   // Render the appropriate editor based on file type
   const renderEditor = () => {
@@ -126,9 +111,9 @@
           <p className="text-sm text-neutral-600 dark:text-neutral-400 mb-4">
             {files.length === 0 
               ? "Files created by the AI will appear here" 
-              : "Select a file from the browser or tabs above"}
+              : "Select a file from the tabs above or use the file browser"}
           </p>
-          {files.length > 0 && !showFileBrowser && (
+          {files.length > 0 && (
             <Button
               onClick={() => setShowFileBrowser(true)}
               className="px-4 py-2 bg-neutral-800 hover:bg-neutral-900 dark:bg-neutral-700 dark:hover:bg-neutral-600 text-white rounded-lg transition-colors text-sm"
@@ -140,7 +125,7 @@
       );
     }
 
-    const file = fs?.getFile(activeFile);
+    const file = fs.getFile(activeFile);
     if (!file) return null;
 
     switch (artifactKind(activeFile)) {
@@ -211,7 +196,7 @@
           {/* Open File Tabs */}
           <div className="flex overflow-x-auto h-full hide-scrollbar" style={{ minWidth: '100%' }}>
             {openFiles.map((path) => {
-              const file = fs?.getFile(path);
+              const file = fs.getFile(path);
               if (!file) return null;
               
               const filename = getFileName(path);
